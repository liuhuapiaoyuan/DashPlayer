<<<<<<< HEAD
import 'ag-grid-community/styles/ag-grid-no-native-widgets.css';
import 'ag-grid-community/styles/ag-theme-balham.css';
import 'ag-grid-enterprise';
import { useMemo, useState } from 'react';
import { AgGridReact } from 'ag-grid-react';
import { ColDef } from 'ag-grid-community/dist/lib/entities/colDef';
import { IServerSideDatasource } from 'ag-grid-community';
import { WordView } from '../../../../db/tables/wordView'; // Theme

const api = window.electron;
const createDatasource:IServerSideDatasource = {
        // called by the grid when more rows are required
        getRows: async params => {
            console.log('Getting datasource rows', params.request);
            // get data for request from server
            const response = await api.getWordRows(params.request);
            params.success({
                rowData: response.map((row: WordView) => ({
                    id: row.id,
                    word: row.word,
                    translation: row.translate,
                    familiar: row.familiar,
                    note: row.note,
                })), // map to the ag-grid expected format
            });
            // params.success({
            //     rowData: [],
            // })
        }
    };

=======
import 'ag-grid-enterprise/styles/ag-grid.css';
import 'ag-grid-enterprise/styles/ag-theme-quartz.css';
import { IServerSideDatasource } from 'ag-grid-enterprise';
import { useMemo, useState } from 'react';
import { AgGridReact } from 'ag-grid-react';
import { ColDef } from 'ag-grid-community/dist/lib/entities/colDef';
import { WordView } from '../../../../db/tables/wordView'; // Theme

const api = window.electron;
const createDatasource: IServerSideDatasource = {
    // called by the grid when more rows are required
    getRows: async (params) => {
        // get data for request from server
        const response = await api.getWordRows(params.request);
        params.success({
            rowData: response.map((row: WordView) => ({
                word: row.word,
                translation: row.translate,
                familiar: row.familiar,
                note: row.note,
            })), // map to the ag-grid expected format
        });
    },
};
>>>>>>> 9d369d56

const WordManagement = () => {
    // Column Definitions: Defines & controls grid columns.
    const [colDefs] = useState<ColDef[]>([
        {
            field: 'word',
            width: 150,
        },
        {
            field: 'translation',
            width: 130,
        },
        {
            field: 'familiar',
            width: 225,
        },
        {
            field: 'note',
            width: 225,
        },
    ]);

    // Apply settings across all columns
<<<<<<< HEAD
    const defaultColDef = useMemo<ColDef>(() => ({
        // filter: 'agTextColumnFilter',
        editable: true,
    }), []);
=======
    const defaultColDef = useMemo<ColDef>(
        () => ({
            filter: true,
            editable: true,
        }),
        []
    );
>>>>>>> 9d369d56


    console.log('aaaaaaaaaaaaaaaa');
    // Container: Defines the grid's theme & dimensions.
    return (
        <div
<<<<<<< HEAD
            style={{ width: '100%', height: '100%' }}
        >
            <AgGridReact
                className={'ag-theme-balham'}
                rowModelType={'serverSide'}
=======
            className="ag-theme-quartz bg-write"
            style={{ width: '100%', height: '100%' }}
        >
            <AgGridReact
                rowModelType="serverSide"
>>>>>>> 9d369d56
                serverSideDatasource={createDatasource}
                columnDefs={colDefs}
                defaultColDef={defaultColDef}
                enableRangeSelection
<<<<<<< HEAD
                getRowId={(params) => params.data.id}
                rowSelection='multiple'
=======
                rowSelection="multiple"
>>>>>>> 9d369d56
                onSelectionChanged={(event) => console.log('Row Selected!')}
                onCellValueChanged={(event) =>
                    console.log(`New Cell Value: ${event.value}`)
                }
            />
        </div>
    );
};

export default WordManagement;<|MERGE_RESOLUTION|>--- conflicted
+++ resolved
@@ -1,4 +1,3 @@
-<<<<<<< HEAD
 import 'ag-grid-community/styles/ag-grid-no-native-widgets.css';
 import 'ag-grid-community/styles/ag-theme-balham.css';
 import 'ag-grid-enterprise';
@@ -30,32 +29,6 @@
         }
     };
 
-=======
-import 'ag-grid-enterprise/styles/ag-grid.css';
-import 'ag-grid-enterprise/styles/ag-theme-quartz.css';
-import { IServerSideDatasource } from 'ag-grid-enterprise';
-import { useMemo, useState } from 'react';
-import { AgGridReact } from 'ag-grid-react';
-import { ColDef } from 'ag-grid-community/dist/lib/entities/colDef';
-import { WordView } from '../../../../db/tables/wordView'; // Theme
-
-const api = window.electron;
-const createDatasource: IServerSideDatasource = {
-    // called by the grid when more rows are required
-    getRows: async (params) => {
-        // get data for request from server
-        const response = await api.getWordRows(params.request);
-        params.success({
-            rowData: response.map((row: WordView) => ({
-                word: row.word,
-                translation: row.translate,
-                familiar: row.familiar,
-                note: row.note,
-            })), // map to the ag-grid expected format
-        });
-    },
-};
->>>>>>> 9d369d56
 
 const WordManagement = () => {
     // Column Definitions: Defines & controls grid columns.
@@ -79,49 +52,26 @@
     ]);
 
     // Apply settings across all columns
-<<<<<<< HEAD
     const defaultColDef = useMemo<ColDef>(() => ({
         // filter: 'agTextColumnFilter',
         editable: true,
     }), []);
-=======
-    const defaultColDef = useMemo<ColDef>(
-        () => ({
-            filter: true,
-            editable: true,
-        }),
-        []
-    );
->>>>>>> 9d369d56
 
-
-    console.log('aaaaaaaaaaaaaaaa');
     // Container: Defines the grid's theme & dimensions.
     return (
         <div
-<<<<<<< HEAD
+            className="ag-theme-quartz bg-write"
             style={{ width: '100%', height: '100%' }}
         >
             <AgGridReact
                 className={'ag-theme-balham'}
                 rowModelType={'serverSide'}
-=======
-            className="ag-theme-quartz bg-write"
-            style={{ width: '100%', height: '100%' }}
-        >
-            <AgGridReact
-                rowModelType="serverSide"
->>>>>>> 9d369d56
                 serverSideDatasource={createDatasource}
                 columnDefs={colDefs}
                 defaultColDef={defaultColDef}
                 enableRangeSelection
-<<<<<<< HEAD
                 getRowId={(params) => params.data.id}
                 rowSelection='multiple'
-=======
-                rowSelection="multiple"
->>>>>>> 9d369d56
                 onSelectionChanged={(event) => console.log('Row Selected!')}
                 onCellValueChanged={(event) =>
                     console.log(`New Cell Value: ${event.value}`)
